import os
<<<<<<< HEAD
from typing import TYPE_CHECKING, Literal, Optional

import openai
=======
import re
import time
from typing import Literal, Optional, Any, Callable
>>>>>>> 9eb89b1d
from langchain_core.language_models.chat_models import BaseChatModel

if TYPE_CHECKING:
    from biomni.config import BiomniConfig

SourceType = Literal["OpenAI", "AzureOpenAI", "Anthropic", "Ollama", "Gemini", "Bedrock", "Groq", "Custom"]


def _wrap_llm_with_retry(llm: BaseChatModel, max_attempts: int = 8) -> BaseChatModel:
    """Wrap llm.invoke with robust 429-aware retry logic (respects Retry-After).

    - Honors HTTP 429 Retry-After header when available.
    - Parses 'retry after <seconds>' phrases in error messages.
    - Uses exponential backoff (cap ~120s) when header/hint not present.
    """

    original_invoke: Callable[..., Any] = llm.invoke
    original_ainvoke: Callable[..., Any] | None = getattr(llm, "ainvoke", None)

    def _parse_retry_after(e: Exception) -> int | None:
        # Try OpenAI-style rate limit error
        try:
            import openai as _openai
            if isinstance(e, getattr(_openai, "RateLimitError", tuple())):
                resp = getattr(e, "response", None)
                if resp is not None:
                    # OpenAI v1 style
                    headers = getattr(resp, "headers", {}) or {}
                    ra = headers.get("Retry-After") or headers.get("retry-after")
                    if ra:
                        try:
                            return int(ra)
                        except Exception:
                            pass
        except Exception:
            pass

        # Azure/Generic: parse from message
        m = re.search(r"retry\s+after\s+(\d+)", str(e), re.IGNORECASE)
        if m:
            try:
                return int(m.group(1))
            except Exception:
                return None
        return None

    def _is_rate_limit(e: Exception) -> bool:
        text = str(e).lower()
        if "429" in text or "rate limit" in text or "throttl" in text:
            return True
        # Try to match OpenAI RateLimitError class
        try:
            import openai as _openai
            if isinstance(e, getattr(_openai, "RateLimitError", tuple())):
                return True
        except Exception:
            pass
        # HTTPX/requests style status_code
        status = getattr(e, "status_code", None) or getattr(getattr(e, "response", None), "status_code", None)
        return status == 429

    def _retry_invoke(*args: Any, **kwargs: Any):
        delay = 5
        attempt = 0
        last_err = None
        while attempt < max_attempts:
            try:
                return original_invoke(*args, **kwargs)
            except Exception as e:  # noqa: BLE001
                last_err = e
                if not _is_rate_limit(e):
                    raise
                wait = _parse_retry_after(e)
                if wait is None:
                    wait = min(delay, 120)
                    delay = min(int(delay * 1.8) + 1, 120)
                time.sleep(max(wait, 1))
                attempt += 1
        # Exhausted retries
        raise last_err

    # Monkey-patch invoke with retrying version
    setattr(llm, "invoke", _retry_invoke)
    if original_ainvoke is not None:
        async def _retry_ainvoke(*args: Any, **kwargs: Any):  # type: ignore
            delay = 5
            attempt = 0
            last_err = None
            while attempt < max_attempts:
                try:
                    return await original_ainvoke(*args, **kwargs)  # type: ignore
                except Exception as e:  # noqa: BLE001
                    last_err = e
                    if not _is_rate_limit(e):
                        raise
                    wait = _parse_retry_after(e)
                    if wait is None:
                        wait = min(delay, 120)
                        delay = min(int(delay * 1.8) + 1, 120)
                    # Async sleep
                    await __import__("asyncio").sleep(max(wait, 1))
                    attempt += 1
            raise last_err
        setattr(llm, "ainvoke", _retry_ainvoke)
    return llm

def get_llm(
<<<<<<< HEAD
    model: str | None = None,
    temperature: float | None = None,
=======
    model: str = "claude-3-5-sonnet-20241022",
    temperature: float = 1.0,
>>>>>>> 9eb89b1d
    stop_sequences: list[str] | None = None,
    source: SourceType | None = None,
    base_url: str | None = None,
    api_key: str | None = None,
    config: Optional["BiomniConfig"] = None,
) -> BaseChatModel:
    """
    Get a language model instance based on the specified model name and source.
    This function supports models from OpenAI, Azure OpenAI, Anthropic, Ollama, Gemini, Bedrock, and custom model serving.
    Args:
        model (str): The model name to use
        temperature (float): Temperature setting for generation
        stop_sequences (list): Sequences that will stop generation
        source (str): Source provider: "OpenAI", "AzureOpenAI", "Anthropic", "Ollama", "Gemini", "Bedrock", or "Custom"
                      If None, will attempt to auto-detect from model name
        base_url (str): The base URL for custom model serving (e.g., "http://localhost:8000/v1"), default is None
        api_key (str): The API key for the custom llm
        config (BiomniConfig): Optional configuration object. If provided, unspecified parameters will use config values
    """
    # Use config values for any unspecified parameters
    if config is not None:
        if model is None:
            model = config.llm_model
        if temperature is None:
            temperature = config.temperature
        if source is None:
            source = config.source
        if base_url is None:
            base_url = config.base_url
        if api_key is None:
            api_key = config.api_key or "EMPTY"

    # Use defaults if still not specified
    if model is None:
        model = "claude-3-5-sonnet-20241022"
    if temperature is None:
        temperature = 0.7
    if api_key is None:
        api_key = "EMPTY"
    # Auto-detect source from model name if not specified
    if source is None:
        if model[:7] == "claude-":
            source = "Anthropic"
        elif model.startswith(("gpt-", "gpt/")):
            source = "OpenAI"
        elif model.startswith("azure-"):
            source = "AzureOpenAI"
        elif model[:7] == "gemini-":
            source = "Gemini"
        elif "groq" in model.lower():
            source = "Groq"
        elif base_url is not None:
            source = "Custom"
        elif "/" in model or any(
            name in model.lower()
            for name in [
                "llama",
                "mistral",
                "qwen",
                "gemma",
                "phi",
                "dolphin",
                "orca",
                "vicuna",
                "deepseek",
                "gpt-oss",
            ]
        ):
            source = "Ollama"
        elif model.startswith(
            ("anthropic.claude-", "amazon.titan-", "meta.llama-", "mistral.", "cohere.", "ai21.", "us.")
        ):
            source = "Bedrock"
        else:
            raise ValueError("Unable to determine model source. Please specify 'source' parameter.")

    # Create appropriate model based on source
    # Determine whether to forward stop sequences. Some models (e.g., GPT-5 family) do not support 'stop'.
    disallow_stop = ("gpt-5" in model.lower()) or ("gpt/5" in model.lower())
    if source == "OpenAI":
        try:
            from langchain_openai import ChatOpenAI
        except ImportError:
            raise ImportError(  # noqa: B904
                "langchain-openai package is required for OpenAI models. Install with: pip install langchain-openai"
            )
        if disallow_stop:
            llm = ChatOpenAI(
                model=model,
                temperature=temperature,
                max_retries=10,
                timeout=120,
            )
        else:
            llm = ChatOpenAI(
                model=model,
                temperature=temperature,
                stop_sequences=stop_sequences,
                max_retries=10,
                timeout=120,
            )
        return _wrap_llm_with_retry(llm)

    elif source == "AzureOpenAI":
        try:
            from langchain_openai import AzureChatOpenAI
        except ImportError:
            raise ImportError(  # noqa: B904
                "langchain-openai package is required for Azure OpenAI models. Install with: pip install langchain-openai"
            )
        if ("gpt-5" in model.lower()) or ("gpt/5" in model.lower()):
            API_VERSION = "2025-03-01-preview"
        else:
            API_VERSION = "2024-12-01-preview"
        model = model.replace("azure-", "")
        llm = AzureChatOpenAI(
            openai_api_key=os.getenv("OPENAI_API_KEY"),
            azure_endpoint=os.getenv("OPENAI_ENDPOINT"),
            azure_deployment=model,
            openai_api_version=API_VERSION,
            temperature=temperature,
            max_retries=10,
            timeout=120,
        )
        return _wrap_llm_with_retry(llm)

    elif source == "Anthropic":
        try:
            from langchain_anthropic import ChatAnthropic
        except ImportError:
            raise ImportError(  # noqa: B904
                "langchain-anthropic package is required for Anthropic models. Install with: pip install langchain-anthropic"
            )
        return ChatAnthropic(
            model=model,
            temperature=temperature,
            max_tokens=8192,
            stop_sequences=stop_sequences,
            max_retries=10,
        )

    elif source == "Gemini":
        # If you want to use ChatGoogleGenerativeAI, you need to pass the stop sequences upon invoking the model.
        # return ChatGoogleGenerativeAI(
        #     model=model,
        #     temperature=temperature,
        #     google_api_key=api_key,
        # )
        try:
            from langchain_openai import ChatOpenAI
        except ImportError:
            raise ImportError(  # noqa: B904
                "langchain-openai package is required for Gemini models. Install with: pip install langchain-openai"
            )
        return ChatOpenAI(
            model=model,
            temperature=temperature,
            api_key=os.getenv("GEMINI_API_KEY"),
            base_url="https://generativelanguage.googleapis.com/v1beta/openai/",
            stop_sequences=stop_sequences,
            max_retries=10,
            timeout=120,
        )

    elif source == "Groq":
        try:
            from langchain_openai import ChatOpenAI
        except ImportError:
            raise ImportError(  # noqa: B904
                "langchain-openai package is required for Groq models. Install with: pip install langchain-openai"
            )
        return ChatOpenAI(
            model=model,
            temperature=temperature,
            api_key=os.getenv("GROQ_API_KEY"),
            base_url="https://api.groq.com/openai/v1",
            stop_sequences=stop_sequences,
            max_retries=10,
            timeout=120,
        )

    elif source == "Ollama":
        try:
            from langchain_ollama import ChatOllama
        except ImportError:
            raise ImportError(  # noqa: B904
                "langchain-ollama package is required for Ollama models. Install with: pip install langchain-ollama"
            )
        return ChatOllama(
            model=model,
            temperature=temperature,
        )

    elif source == "Bedrock":
        try:
            from langchain_aws import ChatBedrock
        except ImportError:
            raise ImportError(  # noqa: B904
                "langchain-aws package is required for Bedrock models. Install with: pip install langchain-aws"
            )
        return ChatBedrock(
            model=model,
            temperature=temperature,
            stop_sequences=stop_sequences,
            region_name=os.getenv("AWS_REGION", "us-east-1"),
        )

    elif source == "Custom":
        try:
            from langchain_openai import ChatOpenAI
        except ImportError:
            raise ImportError(  # noqa: B904
                "langchain-openai package is required for custom models. Install with: pip install langchain-openai"
            )
        # Custom LLM serving such as SGLang. Must expose an openai compatible API.
        assert base_url is not None, "base_url must be provided for customly served LLMs"
        if disallow_stop:
            llm = ChatOpenAI(
                model=model,
                temperature=temperature,
                max_tokens=8192,
                base_url=base_url,
                api_key=api_key,
                max_retries=10,
                timeout=120,
            )
        else:
            llm = ChatOpenAI(
                model=model,
                temperature=temperature,
                max_tokens=8192,
                stop_sequences=stop_sequences,
                base_url=base_url,
                api_key=api_key,
                max_retries=10,
                timeout=120,
            )
        return llm

    else:
        raise ValueError(
            f"Invalid source: {source}. Valid options are 'OpenAI', 'AzureOpenAI', 'Anthropic', 'Gemini', 'Groq', 'Bedrock', or 'Ollama'"
        )<|MERGE_RESOLUTION|>--- conflicted
+++ resolved
@@ -1,17 +1,8 @@
 import os
-<<<<<<< HEAD
-from typing import TYPE_CHECKING, Literal, Optional
-
-import openai
-=======
 import re
 import time
 from typing import Literal, Optional, Any, Callable
->>>>>>> 9eb89b1d
 from langchain_core.language_models.chat_models import BaseChatModel
-
-if TYPE_CHECKING:
-    from biomni.config import BiomniConfig
 
 SourceType = Literal["OpenAI", "AzureOpenAI", "Anthropic", "Ollama", "Gemini", "Bedrock", "Groq", "Custom"]
 
@@ -115,18 +106,12 @@
     return llm
 
 def get_llm(
-<<<<<<< HEAD
-    model: str | None = None,
-    temperature: float | None = None,
-=======
     model: str = "claude-3-5-sonnet-20241022",
     temperature: float = 1.0,
->>>>>>> 9eb89b1d
     stop_sequences: list[str] | None = None,
     source: SourceType | None = None,
     base_url: str | None = None,
-    api_key: str | None = None,
-    config: Optional["BiomniConfig"] = None,
+    api_key: str = "EMPTY",
 ) -> BaseChatModel:
     """
     Get a language model instance based on the specified model name and source.
@@ -139,28 +124,7 @@
                       If None, will attempt to auto-detect from model name
         base_url (str): The base URL for custom model serving (e.g., "http://localhost:8000/v1"), default is None
         api_key (str): The API key for the custom llm
-        config (BiomniConfig): Optional configuration object. If provided, unspecified parameters will use config values
     """
-    # Use config values for any unspecified parameters
-    if config is not None:
-        if model is None:
-            model = config.llm_model
-        if temperature is None:
-            temperature = config.temperature
-        if source is None:
-            source = config.source
-        if base_url is None:
-            base_url = config.base_url
-        if api_key is None:
-            api_key = config.api_key or "EMPTY"
-
-    # Use defaults if still not specified
-    if model is None:
-        model = "claude-3-5-sonnet-20241022"
-    if temperature is None:
-        temperature = 0.7
-    if api_key is None:
-        api_key = "EMPTY"
     # Auto-detect source from model name if not specified
     if source is None:
         if model[:7] == "claude-":
